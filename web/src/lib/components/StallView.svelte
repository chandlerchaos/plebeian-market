<script lang="ts">
    import SvelteMarkdown from 'svelte-markdown';
    import { goto } from "$app/navigation";
    import AuctionEditor from "$lib/components/AuctionEditor.svelte";
    import BadgeSVG from "$lib/components/BadgeSVG.svelte";
    import ItemCard from "$lib/components/ItemCard.svelte";
    import ItemCardSmall from "$lib/components/ItemCardSmall.svelte";
    import ListingEditor from "$lib/components/ListingEditor.svelte";
    import ListView, { ListViewStyle } from "$lib/components/ListView.svelte";
    import Login from "$lib/components/Login.svelte";
    import LoginModal from "$lib/components/LoginModal.svelte";
    import { publish } from "$lib/services/api";
    import { Info, token, user } from "$lib/stores";
    import type { IEntity } from "$lib/types/base";
    import { Auction, TimeAuction, fromJson as auctionFromJson } from "$lib/types/auction";
    import { Listing, fromJson as listingFromJson } from "$lib/types/listing";
    import type { IAccount, Badge, User } from "$lib/types/user";
    import { Category } from '$lib/types/item';
    import Faketoshi from "$lib/images/Bitko-Illustration-Faketoshi.svg"
    // import CampaignStats from './CampaignStats.svelte';

    export let baseUrl: string;

    export let bannerUrl: string | null;
    export let owner: IAccount | null;
    export let title: string;
    export let description: string | null;
    export let editUrl: string | null = null;

    export let badges: Badge[] = [];

    export let isOwnStall = false;
    export let isCampaignStall = false;

    export let showItemsOwner: boolean;
    export let showItemsCampaign: boolean;
    export let canAddItems: boolean;
    export let showActiveAuctions: boolean = true;
    export let showPastAuctions: boolean = true;
    export let showActiveListings: boolean = true;
    export let showPastListings: boolean = true;

    let loginModal : LoginModal | null;

    let availableFilters = ['active', 'past'];
    let auctionFilter = 'active';
    let listingFilter = 'active';

    let auctionsLists: { [key: string]: ListView } = {};
    let listingsLists: { [key: string]: ListView } = {};

    $: telegramUsername = owner ? owner.telegramUsername : null;
    $: telegramHref = owner && telegramUsername ? `https://t.me/${owner.telegramUsername}` : null;

    $: twitterUsername = owner ? owner.twitterUsername : null;
    $: twitterHref = owner && twitterUsername ? `https://twitter.com/${owner.twitterUsername}` : null;

    function onLogin() {
        if (loginModal) {
            loginModal.hide();
            if (isCampaignStall) {
                localStorage.setItem('initial-login-campaign', "1");
            }
        }
    }

    function showLoginModal(onLoginFunction) {
        if (loginModal && !loginModal.loginModalVisible) {
            loginModal.loginModalVisible = true;
            loginModal.content = Login;
            loginModal.onLogin = onLoginFunction;
            loginModal.show();
        }
    }

    function onAuctionCreated(key: string, entity: IEntity) {
        user.update((u) => {
            u!.hasItems = true;
            if (isOwnStall) {
                u!.hasOwnItems = true;
            }
            return u;
        });
        let auction = entity as Auction;
        if (auction.category === Category.Time) {
            publish($token, auction.endpoint, key, false,
                () => {
                    Info.set({
                        message: "Your auction is live. Now let your audience know!",
                        duration: 0,
                        url: "https://twitter.com/intent/tweet?url=" + encodeURIComponent("https://plebeian.market/auctions/" + key) + "&text=" + auction.title,
                        button: "Tweet!",
                        placement: 'center-center',
                    });
                    onForceReload();
                    goto(`/auctions/${key}`);
                });
        } else {
            Info.set("Your auction will start when we verify your tweet!");
        }
    }

    function onListingCreated(_: string, __: IEntity) {
        user.update((u) => {
            u!.hasItems = true;
            if (isOwnStall) {
                u!.hasOwnItems = true;
            }
            return u;
        });
        Info.set("Your listing will become active after we verify your tweet!");
    }

    function onForceReload() {
        if (canAddItems) {
            for (let [_, l] of Object.entries(auctionsLists)) {
                if (l.fetchEntities) {
                    l.fetchEntities();
                }
            }
            for (let [_, l] of Object.entries(listingsLists)) {
                if (l.fetchEntities) {
                    l.fetchEntities();
                }
            }
        }
    }

    function loginAndNewItem(setCurrent: (IEntity) => void, getNewItem: () => IEntity) {
        if ($user && $user.nym) {
            setCurrent(getNewItem());
        } else {
            showLoginModal(function () {
                setCurrent(getNewItem());

                onLogin();
            });
        }
    }

    function loginAndScrollIntoView({ target }) {
        if ($user && $user.nym) {
            scrollIntoView(target);
        } else {
            showLoginModal(function () {
                scrollIntoView(target);

                onLogin();
            });
        }
    }

<<<<<<< HEAD
    function scrollIntoView(target) {
        const el = document.querySelector(target.getAttribute('href'))
        if (!el) return;
        el.scrollIntoView({
            behavior: 'smooth'
        })
    }
</script>

=======
>>>>>>> 34b2478d
{#if isCampaignStall}
  <!-- HERO SECTION STATIC CONTENT -->
  <div id="bgHero" class="bg-fixed">
    <!-- FILTER -->
    <div class="bg-gradient-to-b from-pink-700/90 to-pink-500/40">
      <!-- HERO -->
      <div class="lg:w-2/3 mx-auto grid lg:grid-cols-2 gap-4">
        <!-- COL -->
        <div class="mt-20 p-4">
          <!-- FULL WIDTH BANNER -->
          <!-- <img src={BannerImg} alt=""> -->
          <h1 class="lg:text-7xl text-4xl font-bold text-white">{title}</h1>
          <!-- <h1 class="lg:text-2xl font-bold mt-4">Get started</h1> -->
          <a href="#anchorId" on:click|preventDefault={loginAndScrollIntoView} class="btn btn-primary uppercase font-bold my-8">Auction 1-hour of your time</a>
          <div class="mb-8">
            <!-- <p class="text-3xl">OR</p> -->
            <div class="space-x-1">
              <a href="#anchorId" on:click|preventDefault={loginAndScrollIntoView} class="btn btn-outline text-white uppercase font-bold my-4">Auction Item</a>
              <a href="#anchorIdFixedPrice" on:click|preventDefault={loginAndScrollIntoView} class="btn btn-outline text-white uppercase font-bold my-4">Fixed Price</a>
            </div>
          </div>

          <!-- AVATARS -->
          <!--
          <div class="flex space-x-4">
            <div class="avatar flex">
              <div class="w-16 rounded">
                <img src="https://placeimg.com/192/192/people" alt="image" />
              </div>
            </div>
            <div class="avatar">
              <div class="w-16 rounded">
                <img src="https://placeimg.com/192/192/people" alt="Tailwind-CSS-Avatar-component" />
              </div>
            </div>
            <div class="avatar">
              <div class="w-16 rounded">
                <img src="https://placeimg.com/192/192/people" alt="Tailwind-CSS-Avatar-component" />
              </div>
            </div>
          </div>
        -->
        </div>

        <div class="grid place-items-center">
          <img src={Faketoshi} alt="hero-image">
        </div>
        </div>
    </div>
  </div>

  <!-- <CampaignStats /> -->
{:else}
  <!-- always keep a 3:1 aspect ratio, see https://stackoverflow.com/a/12121309 -->
  <div class="lg:w-2/3 mx-auto">
    <div class="w-full inline-block relative after:pt-[33.33%] after:block after:content-[''] lg:mt-24 mt-12">
          <div class="absolute top-0 bottom-0 left-0 right-0 rounded-md bg-center bg-no-repeat bg-cover" style="background-image: url({bannerUrl});" alt=""></div>
      </div>
  </div>
{/if}

<style>
  #bgHero {
    background-image: url('$lib/images/spaceship.jpg');
    background-repeat: no-repeat;
    background-size: cover;
    background-position: bottom;
  }
</style>


<div class="md:w-2/3 items-center mx-auto mt-20">
    <div class="grid">
        <!-- <div class="mt-4 text-center">
            {#if owner}
                <Avatar account={owner} size={AvatarSize.L} />
            {/if}
        </div> -->
        <div class="flex justify-center my-4 border-b border-gray-700/20 py-2">
          {#if editUrl}
              <a href={editUrl} class="btn btn-outline text-sm uppercase font-bold my-2">Edit Page</a>
          {/if}
        </div>
        <div class="grid lg:grid-cols-2 gap-8 my-12 p-4">
          <!-- COL -->
            <div class="w-full">
                <h2 class="lg:text-5xl text-4xl font-bold">{title}</h2>
                {#if description}
                    <div class="markdown-container leading-8 my-4">
                        <SvelteMarkdown source={description} />
                    </div>
                {/if}

                <div class="flex flex-col gap-4 w-full py-4 my-4">
                  <div class="flex space-x-4">
                      {#if telegramHref}
                          <a href={telegramHref} class="link text-2xl flex items-center space-x-2" target="_blank" rel="noreferrer">
                              <span class="flex items-center justify-center">
                                  <svg xmlns="http://www.w3.org/2000/svg" width="24" height="24" fill="currentColor" class="bi bi-telegram" viewBox="0 0 16 16">
                                      <path d="M16 8A8 8 0 1 1 0 8a8 8 0 0 1 16 0zM8.287 5.906c-.778.324-2.334.994-4.666 2.01-.378.15-.577.298-.595.442-.03.243.275.339.69.47l.175.055c.408.133.958.288 1.243.294.26.006.549-.1.868-.32 2.179-1.471 3.304-2.214 3.374-2.23.05-.012.12-.026.166.016.047.041.042.12.037.141-.03.129-1.227 1.241-1.846 1.817-.193.18-.33.307-.358.336a8.154 8.154 0 0 1-.188.186c-.38.366-.664.64.015 1.088.327.216.589.393.85.571.284.194.568.387.936.629.093.06.183.125.27.187.331.236.63.448.997.414.214-.02.435-.22.547-.82.265-1.417.786-4.486.906-5.751a1.426 1.426 0 0 0-.013-.315.337.337 0 0 0-.114-.217.526.526 0 0 0-.31-.093c-.3.005-.763.166-2.984 1.09z"/>
                                  </svg>
                              </span>
                              <span class="flex items-center justify-center">
                                  @{telegramUsername}
                              </span>
                          </a>
                      {/if}
                      {#if twitterHref}
                        <a href={twitterHref} class="link text-2xl flex items-center space-x-2" target="_blank" rel="noreferrer">
                            <span class="flex items-center justify-center">
                                <svg width="24" height="24" viewBox="0 0 24 24" class="fill-current">
                                    <path d="M24 4.557c-.883.392-1.832.656-2.828.775 1.017-.609 1.798-1.574 2.165-2.724-.951.564-2.005.974-3.127 1.195-.897-.957-2.178-1.555-3.594-1.555-3.179 0-5.515 2.966-4.797 6.045-4.091-.205-7.719-2.165-10.148-5.144-1.29 2.213-.669 5.108 1.523 6.574-.806-.026-1.566-.247-2.229-.616-.054 2.281 1.581 4.415 3.949 4.89-.693.188-1.452.232-2.224.084.626 1.956 2.444 3.379 4.6 3.419-2.07 1.623-4.678 2.348-7.29 2.04 2.179 1.397 4.768 2.212 7.548 2.212 9.142 0 14.307-7.721 13.995-14.646.962-.695 1.797-1.562 2.457-2.549z"></path>
                                </svg>
                            </span>
                            <span class="flex items-center justify-center">
                                @{twitterUsername}
                            </span>
                        </a>
                      {/if}
                  </div>
              </div>
            </div>

            <!-- COL -->
            <div id="bgXPUB" class="grid place-items-center border-l border-gray-700/40 p-4">
              {#if isCampaignStall}
                <slot name="extra-description" />
              {:else}
                <div class="flex flex-col gap-4 ml-2">
                  {#if badges.length !== 0}
                      <div>Badges</div>
                      <div class="flex gap-2">
                          {#each badges as badge}
                              <BadgeSVG {badge} />
                          {/each}
                      </div>
                  {/if}
                </div>
              {/if}
            </div>
        </div>
    </div>
</div>


<div id="anchorIdAuctionTime" class="md:flex lg:w-2/3 mx-auto my-12">
    <div class="md:grow">
        {#if canAddItems || showActiveAuctions || showPastAuctions}
            <h3 id="anchorId" class="lg:text-8xl text-4xl font-black text-center my-8 pt-16">Auctions</h3>
            {#if canAddItems}
                <ListView
                    bind:this={auctionsLists['new']}
                    loader={{endpoint: `${baseUrl}/auctions?filter=new`, responseField: 'auctions', fromJson: auctionFromJson}}
                    postEndpoint={`${baseUrl}/auctions`}
                    onCreated={onAuctionCreated}
                    {onForceReload}
                    editor={AuctionEditor}
                    {showItemsOwner} {showItemsCampaign}
                    card={ItemCard}
                    style={ListViewStyle.List}>
                    <div slot="new-entity" class="grid place-items-center lg:w-2/3 mx-auto lg:grid-cols-2 gap-4" let:setCurrent={setCurrent}>
                        {#if isCampaignStall}
<<<<<<< HEAD
                            <div id="auction-hour-1" class="grid place-items-center mx-auto my-10 p-4" on:click|preventDefault={() => loginAndNewItem(setCurrent, () => new TimeAuction())}>
                              <div class="w-20 my-8">
                                <svg xmlns="http://www.w3.org/2000/svg" fill="none" viewBox="0 0 24 24" stroke-width={1.5} stroke="currentColor" className="w-6 h-6">
=======
                            <div id="auction-hour-1" class="grid place-items-center w-full mx-auto my-10 p-4" on:click|preventDefault={() => newItem(setCurrent, () => new TimeAuction())}>
                              <div class="w-full my-8 grid place-items-center">
                                <svg xmlns="http://www.w3.org/2000/svg" fill="none" viewBox="0 0 24 24" stroke-width={1.5} stroke="currentColor" class="w-24 h-24">
>>>>>>> 34b2478d
                                  <path stroke-linecap="round" stroke-linejoin="round" d="M12 6v6h4.5m4.5 0a9 9 0 11-18 0 9 9 0 0118 0z" />
                                </svg>
                                <p class="btn btn-primary font-bold text-center">1 Hour of your time</p>
                              </div>
                            </div>
                        {/if}
<<<<<<< HEAD
                        <div id="anchorIdAuctionItem" class="grid place-items-center mx-auto my-10 p-4" on:click|preventDefault={() => loginAndNewItem(setCurrent, () => new Auction())}>

                          <div class="w-20 my-8">
                            <svg xmlns="http://www.w3.org/2000/svg" fill="none" viewBox="0 0 24 24" stroke-width="1.5" stroke="currentColor" className="w-6 h-6">
                              <path stroke-linecap="round" stroke-linejoin="round" d="M12 3.75v16.5M2.25 12h19.5M6.375 17.25a4.875 4.875 0 004.875-4.875V12m6.375 5.25a4.875 4.875 0 01-4.875-4.875V12m-9 8.25h16.5a1.5 1.5 0 001.5-1.5V5.25a1.5 1.5 0 00-1.5-1.5H3.75a1.5 1.5 0 00-1.5 1.5v13.5a1.5 1.5 0 001.5 1.5zm12.621-9.44c-1.409 1.41-4.242 1.061-4.242 1.061s-.349-2.833 1.06-4.242a2.25 2.25 0 013.182 3.182zM10.773 7.63c1.409 1.409 1.06 4.242 1.06 4.242S9 12.22 7.592 10.811a2.25 2.25 0 113.182-3.182z" />
                            </svg>

                          </div>

                          <p class="btn btn-secondary font-bold text-center">Sell Item</p>
=======
                        <div id="anchorIdAuctionItem" class="grid place-items-center w-full mx-auto my-10 p-4" on:click|preventDefault={() => newItem(setCurrent, () => new Auction())}>
                          
                          <div class="grid place-items-center w-full my-8">
                            <svg xmlns="http://www.w3.org/2000/svg" fill="none" viewBox="0 0 24 24" stroke-width="1.5" stroke="currentColor" class="w-24 h-24">
                              <path stroke-linecap="round" stroke-linejoin="round" d="M12 3.75v16.5M2.25 12h19.5M6.375 17.25a4.875 4.875 0 004.875-4.875V12m6.375 5.25a4.875 4.875 0 01-4.875-4.875V12m-9 8.25h16.5a1.5 1.5 0 001.5-1.5V5.25a1.5 1.5 0 00-1.5-1.5H3.75a1.5 1.5 0 00-1.5 1.5v13.5a1.5 1.5 0 001.5 1.5zm12.621-9.44c-1.409 1.41-4.242 1.061-4.242 1.061s-.349-2.833 1.06-4.242a2.25 2.25 0 013.182 3.182zM10.773 7.63c1.409 1.409 1.06 4.242 1.06 4.242S9 12.22 7.592 10.811a2.25 2.25 0 113.182-3.182z" />
                            </svg>                             
                            <p class="btn btn-secondary font-bold text-center w-48">Auction Item</p>
                          </div>
                          
>>>>>>> 34b2478d
                        </div>
                    </div>
                </ListView>
            {/if}
            {#if showActiveAuctions || showPastAuctions}
                <div class="tabs flex justify-center my-12">
                    {#each availableFilters as filter}
                        <a href="#{filter}" class="text-2xl tab tab-lifted" class:tab-active={auctionFilter === filter} on:click={() => auctionFilter = filter}>{filter}</a>
                    {/each}
                </div>
                {#each availableFilters as filter}
                    <div class="" class:hidden={auctionFilter !== filter}>
                        <ListView
                            bind:this={auctionsLists[filter]}
                            loader={{endpoint: `${baseUrl}/auctions?filter=${filter}`, responseField: 'auctions', fromJson: auctionFromJson}}
                            {onForceReload}
                            editor={null}
                            {showItemsOwner} {showItemsCampaign}
                            card={ItemCardSmall}
                            style={ListViewStyle.Grid} />
                    </div>
                {/each}
            {/if}
            <div class="divider my-20"></div>
        {/if}
        {#if canAddItems || showActiveListings || showPastListings}
            <h3 id="anchorIdFixedPrice" class="lg:text-8xl text-4xl font-black text-center">Fixed price</h3>
            {#if canAddItems}
                <ListView
                    bind:this={listingsLists['new']}
                    loader={{endpoint: `${baseUrl}/listings?filter=new`, responseField: 'listings', fromJson: listingFromJson}}
                    postEndpoint={`${baseUrl}/listings`}
                    onCreated={onListingCreated}
                    {onForceReload}
                    editor={ListingEditor}
                    {showItemsOwner} {showItemsCampaign}
                    card={ItemCard}
                    style={ListViewStyle.List}>
                    <div slot="new-entity" class="flex flex-col md:flex-row" let:setCurrent={setCurrent}>
                        <div class="mx-auto my-10 grid place-items-center w-full lg:w-1/3 p-4" on:click|preventDefault={() => loginAndNewItem(setCurrent, () => new Listing())}>
                          <div class="w-20 my-8">
                            <svg xmlns="http://www.w3.org/2000/svg" fill="none" viewBox="0 0 24 24" stroke-width="1.5" stroke="currentColor" className="w-6 h-6">
                              <path stroke-linecap="round" stroke-linejoin="round" d="M12 3.75v16.5M2.25 12h19.5M6.375 17.25a4.875 4.875 0 004.875-4.875V12m6.375 5.25a4.875 4.875 0 01-4.875-4.875V12m-9 8.25h16.5a1.5 1.5 0 001.5-1.5V5.25a1.5 1.5 0 00-1.5-1.5H3.75a1.5 1.5 0 00-1.5 1.5v13.5a1.5 1.5 0 001.5 1.5zm12.621-9.44c-1.409 1.41-4.242 1.061-4.242 1.061s-.349-2.833 1.06-4.242a2.25 2.25 0 013.182 3.182zM10.773 7.63c1.409 1.409 1.06 4.242 1.06 4.242S9 12.22 7.592 10.811a2.25 2.25 0 113.182-3.182z" />
                            </svg>
                          </div>
                          <p class="btn btn-secondary font-bold text-center w-48">Sell Item</p>
                        </div>
                    </div>
                </ListView>
            {/if}
            {#if showActiveListings || showPastListings}
                <div class="tabs flex justify-center mt-20">
                    {#each availableFilters as filter}
                        <a href="#{filter}" class="text-2xl tab tab-lifted" class:tab-active={listingFilter === filter} on:click={() => listingFilter = filter}>{filter}</a>
                    {/each}
                </div>
                {#each availableFilters as filter}
                    <div class="bg-base-200" class:hidden={listingFilter !== filter}>
                        <ListView
                            bind:this={listingsLists[filter]}
                            loader={{endpoint: `${baseUrl}/listings?filter=${filter}`, responseField: 'listings', fromJson: listingFromJson}}
                            {onForceReload}
                            editor={canAddItems ? ListingEditor : null}
                            {showItemsOwner} {showItemsCampaign}
                            card={ItemCardSmall}
                            style={ListViewStyle.Grid} />
                    </div>
                {/each}
            {/if}
        {/if}
    </div>
</div>

<LoginModal bind:this={loginModal} {onLogin} content={null} /><|MERGE_RESOLUTION|>--- conflicted
+++ resolved
@@ -150,7 +150,6 @@
         }
     }
 
-<<<<<<< HEAD
     function scrollIntoView(target) {
         const el = document.querySelector(target.getAttribute('href'))
         if (!el) return;
@@ -160,8 +159,6 @@
     }
 </script>
 
-=======
->>>>>>> 34b2478d
 {#if isCampaignStall}
   <!-- HERO SECTION STATIC CONTENT -->
   <div id="bgHero" class="bg-fixed">
@@ -324,43 +321,23 @@
                     style={ListViewStyle.List}>
                     <div slot="new-entity" class="grid place-items-center lg:w-2/3 mx-auto lg:grid-cols-2 gap-4" let:setCurrent={setCurrent}>
                         {#if isCampaignStall}
-<<<<<<< HEAD
-                            <div id="auction-hour-1" class="grid place-items-center mx-auto my-10 p-4" on:click|preventDefault={() => loginAndNewItem(setCurrent, () => new TimeAuction())}>
-                              <div class="w-20 my-8">
-                                <svg xmlns="http://www.w3.org/2000/svg" fill="none" viewBox="0 0 24 24" stroke-width={1.5} stroke="currentColor" className="w-6 h-6">
-=======
-                            <div id="auction-hour-1" class="grid place-items-center w-full mx-auto my-10 p-4" on:click|preventDefault={() => newItem(setCurrent, () => new TimeAuction())}>
+                            <div id="auction-hour-1" class="grid place-items-center w-full mx-auto my-10 p-4" on:click|preventDefault={() => loginAndNewItem(setCurrent, () => new TimeAuction())}>
                               <div class="w-full my-8 grid place-items-center">
                                 <svg xmlns="http://www.w3.org/2000/svg" fill="none" viewBox="0 0 24 24" stroke-width={1.5} stroke="currentColor" class="w-24 h-24">
->>>>>>> 34b2478d
                                   <path stroke-linecap="round" stroke-linejoin="round" d="M12 6v6h4.5m4.5 0a9 9 0 11-18 0 9 9 0 0118 0z" />
                                 </svg>
                                 <p class="btn btn-primary font-bold text-center">1 Hour of your time</p>
                               </div>
                             </div>
                         {/if}
-<<<<<<< HEAD
-                        <div id="anchorIdAuctionItem" class="grid place-items-center mx-auto my-10 p-4" on:click|preventDefault={() => loginAndNewItem(setCurrent, () => new Auction())}>
-
-                          <div class="w-20 my-8">
-                            <svg xmlns="http://www.w3.org/2000/svg" fill="none" viewBox="0 0 24 24" stroke-width="1.5" stroke="currentColor" className="w-6 h-6">
-                              <path stroke-linecap="round" stroke-linejoin="round" d="M12 3.75v16.5M2.25 12h19.5M6.375 17.25a4.875 4.875 0 004.875-4.875V12m6.375 5.25a4.875 4.875 0 01-4.875-4.875V12m-9 8.25h16.5a1.5 1.5 0 001.5-1.5V5.25a1.5 1.5 0 00-1.5-1.5H3.75a1.5 1.5 0 00-1.5 1.5v13.5a1.5 1.5 0 001.5 1.5zm12.621-9.44c-1.409 1.41-4.242 1.061-4.242 1.061s-.349-2.833 1.06-4.242a2.25 2.25 0 013.182 3.182zM10.773 7.63c1.409 1.409 1.06 4.242 1.06 4.242S9 12.22 7.592 10.811a2.25 2.25 0 113.182-3.182z" />
-                            </svg>
-
-                          </div>
-
-                          <p class="btn btn-secondary font-bold text-center">Sell Item</p>
-=======
-                        <div id="anchorIdAuctionItem" class="grid place-items-center w-full mx-auto my-10 p-4" on:click|preventDefault={() => newItem(setCurrent, () => new Auction())}>
-                          
+
+                        <div id="anchorIdAuctionItem" class="grid place-items-center w-full mx-auto my-10 p-4" on:click|preventDefault={() => loginAndNewItem(setCurrent, () => new Auction())}>
                           <div class="grid place-items-center w-full my-8">
                             <svg xmlns="http://www.w3.org/2000/svg" fill="none" viewBox="0 0 24 24" stroke-width="1.5" stroke="currentColor" class="w-24 h-24">
                               <path stroke-linecap="round" stroke-linejoin="round" d="M12 3.75v16.5M2.25 12h19.5M6.375 17.25a4.875 4.875 0 004.875-4.875V12m6.375 5.25a4.875 4.875 0 01-4.875-4.875V12m-9 8.25h16.5a1.5 1.5 0 001.5-1.5V5.25a1.5 1.5 0 00-1.5-1.5H3.75a1.5 1.5 0 00-1.5 1.5v13.5a1.5 1.5 0 001.5 1.5zm12.621-9.44c-1.409 1.41-4.242 1.061-4.242 1.061s-.349-2.833 1.06-4.242a2.25 2.25 0 013.182 3.182zM10.773 7.63c1.409 1.409 1.06 4.242 1.06 4.242S9 12.22 7.592 10.811a2.25 2.25 0 113.182-3.182z" />
                             </svg>                             
                             <p class="btn btn-secondary font-bold text-center w-48">Auction Item</p>
                           </div>
-                          
->>>>>>> 34b2478d
                         </div>
                     </div>
                 </ListView>
