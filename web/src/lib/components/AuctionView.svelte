<script lang="ts">
    import { onDestroy, onMount } from "svelte";
    import SvelteMarkdown from 'svelte-markdown';
    import { ErrorHandler, getAuction, putAuctionFollow } from "$lib/services/api";
    import { Error, Info, token, user } from "$lib/stores";
    import type { Auction } from "$lib/types/auction";
    import type { User } from "$lib/types/user";
    import Avatar from "$lib/components/Avatar.svelte";
    import AmountFormatter from "$lib/components/AmountFormatter.svelte";
    import AuctionEndMessage from "$lib/components/AuctionEndMessage.svelte";
    import BidList from "$lib/components/BidList.svelte";
    import Countdown from "$lib/components/Countdown.svelte";
    import Gallery from "$lib/components/Gallery.svelte";
    import Login from "$lib/components/Login.svelte";
    import NewBid from "$lib/components/NewBid.svelte";

    export let auctionKey = null;

    let newBid: NewBid;

    let auction: Auction | null = null;
    let bidCount = 0;
    let amount: number | null = null;
    let firstUpdate = true;

    function refreshAuction() {
        getAuction($token, auctionKey,
        a => {
            auction = a;
            if (!auction) {
                return;
            }
            for (const bid of auction.bids) {
                if (newBid && bid.payment_request !== undefined) {
                    // NB: payment_request being set on the Bid means this is *my* bid, which has been confirmed
                    newBid.paymentConfirmed(bid.payment_request);
                }
                if (amount && amount <= bid.amount && newBid.waitingSettlement()) {
                    Error.set("A higher bid just came in.");
                    newBid.reset();
                }
            }

            if ((!amount && firstUpdate) || auction.bids.length != bidCount) {
                amount = auction.nextBid();
                firstUpdate = false;
            }
            bidCount = auction.bids.length;
            if (finalCountdown && finalCountdown.isLastMinute()) {
                document.title = `LAST MINUTE - ${auction.title} | Plebeian Market`;
            } else {
                document.title = `${auction.title} | Plebeian Market`;
            }
            if (auction.has_winner) {
                document.title = `Ended - ${auction.title} | Plebeian Market`;
                console.log("Auction ended!");
                // maybe we should eventually stopRefresh() here, but is seems risky for now, at least while still testing
            }
        },
        new ErrorHandler(false));
    }

    function onLogin(user: User | null) {
        if (user && user.twitter.username === null) {
            localStorage.setItem('initial-login-buyer', "1");
        }
    }

    function followAuction() {
        if (auction) {
            auction.following = !auction.following;
            putAuctionFollow($token, auction.key, auction.following,
                message => {
                    Info.set(message);
                });
        }
    }

    let interval: ReturnType<typeof setInterval> | undefined;

    let finalCountdown;

    onMount(async () => {
        refreshAuction();
        interval = setInterval(refreshAuction, 1000);
    });

    function stopRefresh() {
        if (interval) {
            clearInterval(interval);
            interval = undefined;
        }
    }

    onDestroy(stopRefresh);
</script>

<svelte:head>
    <title>Auction</title>
</svelte:head>

{#if auction}
<<<<<<< HEAD
    <div class="flex">
        {#if $user && auction.is_mine && !auction.start_date && !auction.end_date}
=======
    <div>
        {#if auction.is_mine && !auction.start_date && !auction.end_date}
>>>>>>> e5b9c50b
            <div class="alert alert-error shadow-lg">
                <div>
                    <svg xmlns="http://www.w3.org/2000/svg" class="stroke-current flex-shrink-0 h-6 w-6" fill="none" viewBox="0 0 24 24">
                        <path stroke-linecap="round" stroke-linejoin="round" stroke-width="2" d="M10 14l2-2m0 0l2-2m-2 2l-2-2m2 2l2 2m7-2a9 9 0 11-18 0 9 9 0 0118 0z" />
                    </svg>
                    <span>
                        Your auction is not running. Please go to <a class="link" href="/stall/{$user.nym}">My stall</a> and click Start!
                    </span>
                </div>
            </div>
        {/if}
        <div class="grid lg:grid-cols-3 gap-4">
            <div class="p-5">
                <h2 class="text-3xl text-center mt-2 mb-4 md:mr-2 rounded-t bg-black/5 py-1.5">{auction.title}</h2>
                <div class="text-center mb-4">
                    by <Avatar account={auction.seller} />
                </div>
                <Gallery photos={auction.media} />
            </div>
            <div class="mr-4 p-5">
                {#if !auction.ended}
                    {#if auction.end_date_extended}
                        <h3 class="text-2xl text-center text-warning my-2">
                            Time Extended
                        </h3>
                    {/if}
                    {#if $token && $user}
                        {#if !auction.is_mine}
                            {#if !auction.bids.length}
                                <p class="text-center pt-12">Place your bid below</p>
                            {/if}
                            {#if $user && $user.twitter.username !== null && auction.started && !auction.ended}
                                <div class="flex justify-center items-center">
                                    <NewBid bind:this={newBid} auctionKey={auction.key} bind:amount />
                                </div>
                            {/if}
                        {:else}
                            {#if auction.started}
                                <p class="text-center pt-24">Your auction is running &#x1FA99; &#x1F528; &#x1F4B0;</p>
                            {/if}
                        {/if}
                    {:else}
                        {#if !auction.bids.length}
                            <p class="text-center pt-24">Login below to place a bid</p>
                        {/if}
                        <Login {onLogin} />
                    {/if}
                {/if}
                {#if auction.start_date && auction.end_date}
                    {#if auction.started && !auction.ended}
                        <div class="py-5">
                            <Countdown bind:this={finalCountdown} untilDate={new Date(auction.end_date)} />
                        </div>
                    {/if}
                    {#if !auction.reserve_bid_reached}
                        <p class="my-3 w-full text-xl text-center">
                            Reserve not met!
                        </p>
                    {/if}
                {/if}
                {#if auction.bids.length}
                    <div class="mt-2">
                        <BidList {auction} />
                    </div>
                {:else}
                    {#if !auction.is_mine}
                        <p class="text-3xl text-center pt-24">Starting bid is <AmountFormatter satsAmount={auction.starting_bid} />.</p>
                        <p class="text-2xl text-center pt-2">Be the first to bid!</p>
                    {/if}
                {/if}
            </div>
            <div class="mr-5 p-5">
                <span class="flex text-1xl md:text-3xl text-center mr-2 mb-4 mt-2 py-1.5 bg-black/5 rounded-t">
                    <h3 class="mx-1">Product Details</h3>
                </span>
                <div class="form-control">
                    <label class="label cursor-pointer text-right">
                        <span class="label-text">Follow auction</span> 
                        <input type="checkbox" on:click|preventDefault={followAuction} bind:checked={auction.following} class="checkbox checkbox-primary checkbox-lg" />
                    </label>
                </div>
                <div class="markdown-container">
                    <SvelteMarkdown source={auction.description} />
                </div>
                {#if auction.shipping_from}
                    <p class="mt-4 ml-2">Shipping from {auction.shipping_from}</p>
                {/if}
                <p class="mt-4 ml-2">NOTE: Please allow for post and packaging. The seller can agree on this with you when you have won.</p>
                <p class="mt-4 ml-2">
                    {#if auction.start_date && auction.end_date}
                        {#if !auction.started}
                            Auction starts <Countdown untilDate={new Date(auction.start_date)} />.
                        {:else if auction.ended}
                            Auction ended.
                        {/if}
                    {:else if !auction.is_mine}
                        Keep calm, prepare your Lightning wallet and wait for the seller to start this auction.
                    {/if}
                </p>
            </div>
        </div>
        {#if auction.ended}
            <AuctionEndMessage {auction} />
        {/if}
    </div>
{/if}<|MERGE_RESOLUTION|>--- conflicted
+++ resolved
@@ -100,13 +100,8 @@
 </svelte:head>
 
 {#if auction}
-<<<<<<< HEAD
-    <div class="flex">
+    <div>
         {#if $user && auction.is_mine && !auction.start_date && !auction.end_date}
-=======
-    <div>
-        {#if auction.is_mine && !auction.start_date && !auction.end_date}
->>>>>>> e5b9c50b
             <div class="alert alert-error shadow-lg">
                 <div>
                     <svg xmlns="http://www.w3.org/2000/svg" class="stroke-current flex-shrink-0 h-6 w-6" fill="none" viewBox="0 0 24 24">
